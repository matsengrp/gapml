run:
`python -m SimpleHTTPServer`

<<<<<<< HEAD
Go to: http://127.0.0.1:8000/index.html

index.html is the webpage for viewing trees
=======

Go to: http://127.0.0.1:8000/tree.html

index.html is the webpage for viewing graphs
tree.html is the webpage for viewing trees
>>>>>>> 0b6d3e95
<|MERGE_RESOLUTION|>--- conflicted
+++ resolved
@@ -1,14 +1,8 @@
-run:
-`python -m SimpleHTTPServer`
+Data location:
+On your local computer, copy the tree json files from analyze_gestalt into a jsons folder.
+The tree_master_list.json file should specify the paths to the json file for each fish.
 
-<<<<<<< HEAD
-Go to: http://127.0.0.1:8000/index.html
+To visualize the data:
+Run `python -m SimpleHTTPServer`
 
-index.html is the webpage for viewing trees
-=======
-
-Go to: http://127.0.0.1:8000/tree.html
-
-index.html is the webpage for viewing graphs
-tree.html is the webpage for viewing trees
->>>>>>> 0b6d3e95
+Go to: http://127.0.0.1:8000/index.html