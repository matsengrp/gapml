#! /usr/bin/env python
# -*- coding: utf-8 -*-

from __future__ import division, print_function
<<<<<<< HEAD
import pickle
from string import maketrans
=======
>>>>>>> b96693be
from collections import Counter
import scipy, argparse, copy, re
from scipy.stats import expon, poisson
from numpy.random import choice, random
import matplotlib
matplotlib.use('agg')
from matplotlib import pyplot as plt
import seaborn as sns
sns.set(style="white", color_codes=True)
sns.set_style('ticks')
from Bio.Seq import Seq
from Bio.SeqRecord import SeqRecord
from Bio.Alphabet import generic_dna
from Bio import AlignIO
from Bio.Phylo.TreeConstruction import MultipleSeqAlignment
from ete3 import TreeNode, NodeStyle, TreeStyle, faces, SeqMotifFace, add_face_to_node

class Barcode:
    '''
    GESTALT target array with spacer sequences
    v7 barcode from GESTALT paper Table S4 is unedited barcode
    initial barcode state equal to v7 by default
    '''
    v7 = (  'cg', 'GATACGATACGCGCACGCTATGG',
          'agtc', 'GACACGACTCGCGCATACGATGG',
          'agtc', 'GATAGTATGCGTATACGCTATGG',
          'agtc', 'GATATGCATAGCGCATGCTATGG',
          'agtc', 'GAGTCGAGACGCTGACGATATGG',
          'agtc', 'GCTACGATACACTCTGACTATGG',
          'agtc', 'GCGACTGTACGCACACGCGATGG',
          'agtc', 'GATACGTAGCACGCAGACTATGG',
          'agtc', 'GACACAGTACTCTCACTCTATGG',
          'agtc', 'GATATGAGACTCGCATGTGATGG',
          'ga')
    def __init__(self,
                 target_lambdas=scipy.ones(10),
                 repair_lambda=10,
                 repair_deletion_probability=.1,
                 repair_deletion_lambda=2,
                 barcode=v7):
        # validate arguments
        for i, target_lambda in enumerate(target_lambdas, 1):
            if target_lambda < 0:
                raise ValueError('{}th target rate {} is negative'.format(i, target_lambda))
        if repair_lambda < 0:
            raise ValueError('repair rate {} is negative'.format(repair_lambda))
        if not (0 <= repair_deletion_probability <= 1):
            raise ValueError('repair deletion probability {} is outside the unit interval'.format(repair_deletion_probability))
        if repair_deletion_lambda < 0:
            raise ValueError('repair deletion parameter {} is negative'.format(repair_deletion_lambda))
        # an editable copy of the barcode (as a list for mutability)
        self.barcode = list(barcode)
        # number of targets
        self.n_targets = (len(self.barcode) - 1)//2
        if len(target_lambdas) != self.n_targets:
            raise ValueError('must give {} target_lambdas'.format(self.n_targets))
        # poisson rates for each target
        self.target_lambdas = scipy.array(target_lambdas)
        # poisson rate for repair process
        self.repair_lambda = repair_lambda
        # probability that repair will cause deletion
        # NOTE: this is effectively a zero-inflation parameter
        self.repair_deletion_probability = repair_deletion_probability
        # poisson parameter for how much (~symmetric) deletion about cut sites
        # happens if deletion happens with repair
        self.repair_deletion_lambda = repair_deletion_lambda
        # a list of target indices that have a DSB and need repair
        self.needs_repair = set()

    def delete(self, target1, target2, deletion_length):
        '''
        a utility function for deletion
        if target1 != target2, create an inter-target deletion, otherwise focal deletion
        deletion_length is symmetrically deleted about cut site(s)
        '''
        # indices into the self.barcode list (accounting for the spacers)
        index1 = 1 + 2*min(target1, target2)
        index2 = 1 + 2*max(target1, target2)
        # offset from 3' end of target for Cas9 cutting
        cut_site = 6 # NOTE: need to ask Aaron about this
        # sequence left of cut
        left = ','.join(self.barcode[:index1 + 1])[:-cut_site]
        # barcode sections between the two cut sites, if inter-target
        if target2 == target1:
            center = ''
        else:
            center = '-' * cut_site + ',' + ','.join(self.barcode[(index1 + 1):index2]).translate(str.maketrans('ACGTacgt', '-'*8)) + ',' + '-' * (len(self.barcode[index2]) - cut_site)
        # sequence right of cut
        right = ','.join(self.barcode[index2:])[len(self.barcode[index2]) - cut_site:]
        # left delete
        deleted = 0
        for position, letter in reversed(list(enumerate(left))):
            if deleted == deletion_length:
                break
            if letter is not ',':
                left = left[:position] + '-' + left[(position + 1):]
                deleted += 1
        # right delete
        deleted = 0
        for position, letter in enumerate(right):
            if deleted == deletion_length:
                break
            if letter is not ',':
                right = right[:position] + '-' + right[(position + 1):]
                deleted += 1
        # put it back together
        self.barcode = (left + center + right).split(',')
        # sanity check
        assert len(''.join(self.barcode)) == len(''.join(self.v7))

    def repair(self):
        '''
        repair DSB cuts
        - if self.needs_repair is empty, do nothing
        - otherwise, create a repair/deletion, randomly choosing two indices with replacement (inter-target if two different indices)
        - deletions can span target boundaries
        - any targets that are modified get their lambda sent to zero
        '''
        if len(self.needs_repair) == 0:
            raise RuntimeError('cannot repair if not targets need repair')
        # random draw for whether or not there will be a deletion
        if random() < self.repair_deletion_probability:
            # a random draw for symmetric deletion about cut site(s)
            deletion_length = poisson.rvs(self.repair_deletion_lambda)
        else:
            deletion_length = 0
        # choose a random pair of targets among those that need repair (with replacement)
        # if two different targets are chose, that will result in an inter-target deletion
        target1, target2 = choice(list(self.needs_repair), 2)
        # create deletion
        self.delete(target1, target2, deletion_length)
        # update target_lambdas
        for target in range(self.n_targets):
            index = 1 + 2*target
            # NOTE: this is more robust than checking for gap characters, since we might later model insertions
            if self.barcode[index] != self.v7[index]:
                self.target_lambdas[target] = 0
        # update which targets still need repair
        self.needs_repair = {target for target in self.needs_repair if target < min(target1, target2) or target > max(target1, target2)}

    def simulate(self, time):
        '''
        simulate a specified time of editing
        - possible that repair event leaves no deletion
        - barcode may be rendered uneditable at all targets (exhausted)
        '''
        if time <= 0:
            raise ValueError('simulation time {} is not positive'.format(time))
        t = 0
        while True:
            # Line up the target cut rates and the repair process rate, so they can race!
            # There's really a repair process at each cut site that needs repair (self.needs_repair),
            # but since repair rates are equal we can aggregate rates, and then choose one if the
            # aggregated repair event wins
            event_lambdas = scipy.concatenate([self.target_lambdas, [len(self.needs_repair)*self.repair_lambda]])
            event_lambdas_total = event_lambdas.sum()
            # if barcode exhausted, we are done
            if event_lambdas_total == 0:
                break
            # add time to the next event
            t += expon.rvs(scale=1/event_lambdas_total)
            # if we run out of time, we are done
            if t > time:
                break
            # pick an event
            event = choice(self.n_targets + 1, p=event_lambdas/event_lambdas_total)
            # the last event represents the aggregated repair event
            if event == self.n_targets:
                self.repair() # NOTE: random selection of which targets to repair happens in here
            else:
                self.needs_repair.add(event) # NOTE: if this target already needed repair, this doesn't change anything

    def __repr__(self):
        return str(''.join(self.barcode))


class BarcodeTree():
    '''
    simulate tree of barcodes
    initialized with an instance of type Barcode (or any type with a simulation method)
    '''
    def __init__(self, barcode, birth_lambda, simulation_time=None):
        if birth_lambda < 0:
            raise ValueError('birth rate {} is negative'.format(birth_lambda))
        self.birth_lambda = birth_lambda
        self.tree = TreeNode(dist=0)
        self.tree.add_feature('barcode', copy.deepcopy(barcode))
        if simulation_time is not None:
            self.simulate(simulation_time)

    def simulate(self, simulation_time, root=True):
        if simulation_time <= 0:
            raise ValueError('simulation time {} is not positive'.format(simulation_time))
        # time to the next division or end of simulation
        t = min(expon.rvs(scale=1/self.birth_lambda), simulation_time)
        # define node for editing, and edit its barcode for the specified time
        if root:
            # keep the unedited state above
            node = self.tree.copy()
            self.tree.add_child(node)
        else:
            node = self.tree
        node.barcode.simulate(t)
        node.dist = t

        if t < simulation_time:
            # not a leaf, so add two daughters
            # daughters do not inherit DSBs (do not need repair)
            daughter1 = BarcodeTree(node.barcode, birth_lambda=self.birth_lambda)
            daughter1.tree.barcode.needs_repair = set()
            # oooh, recursion
            daughter1.simulate(simulation_time - t, root=False)
            node.add_child(daughter1.tree)
            daughter2 = BarcodeTree(node.barcode, birth_lambda=self.birth_lambda)
            daughter2.tree.barcode.needs_repair = set()
            daughter2.simulate(simulation_time - t, root=False)
            node.add_child(daughter2.tree)

        if root:
            # sequence alignment for leaf barcodes
            self.aln = MultipleSeqAlignment([])
            for i, leaf in enumerate(self.tree, 1):
                name = 'b{}'.format(i)
                leaf.name = name
                self.aln.append(SeqRecord(Seq(str(leaf.barcode).upper(), generic_dna), id=name, description=''))

    def write_alignment(self, file):
        AlignIO.write(self.aln, open(file, 'w'), 'fasta')

    def render(self, file):
        '''render tree to image file'''
        style = NodeStyle()
        style['size'] = 0
        for n in self.tree.traverse():
           n.set_style(style)
        for leaf in self.tree:
           seqFace = SeqMotifFace(seq=str(leaf.barcode).upper(),
                                  seqtype='nt',
                                  seq_format='[]',
                                  height=3,
                                  gapcolor='red',
                                  fgcolor='black',
                                  bgcolor='lightgray',
                                  width=5)
           leaf.add_face(seqFace, 1)
        tree_style = TreeStyle()
        tree_style.show_scale = False
        tree_style.show_leaf_name = False
        self.tree.render(file, tree_style=tree_style)

    def editing_profile(self, file):
        '''plot profile of deletion frequency at each position over leaves'''
        dat = []
        n_leaves = len(self.tree)
        plt.figure(figsize=(5,1))
        for position, letter in enumerate(str(''.join(Barcode.v7))):
            if letter.islower():
                plt.bar(position, 100, 1, facecolor='black', alpha=.2)
            dat.append(100*sum(str(leaf.barcode)[position] == '-' for leaf in self.tree)/n_leaves)
        plt.plot(dat, color='red', lw=2, clip_on=False)
        plt.xlim(0, len(dat))
        plt.ylim(0, 100)
        plt.ylabel('Editing (%)')
        plt.tick_params(
        axis='x',          # changes apply to the x-axis
        which='both',      # both major and minor ticks are affected
        bottom='off',      # ticks along the bottom edge are off
        top='off',         # ticks along the top edge are off
        labelbottom='off')
        plt.tight_layout()
        plt.savefig(file)

    def n_leaves(self):
        return len(self.tree)





class BarcodeForest():
    '''
    simulate forest of BarcodeTree, all same parameters
    '''
    def __init__(self, barcode, birth_lambda, simulation_time=None, n=10, min_leaves=None):
        self.trees = []
        ct = 0
        while len(self.trees) < n:
            tree = BarcodeTree(barcode, birth_lambda, simulation_time=simulation_time)
            if min_leaves is None or tree.n_leaves() >= min_leaves:
                self.trees.append(tree)
                ct += 1
                print('trees simulated: {} of {}  \r'.format(ct, n), end='', flush=True)
        print()

    def editing_profile(self, file):
        '''plot profile of deletion frequency at each position over leaves'''
        plt.figure(figsize=(7, 1.5))
        for i, tree in enumerate(self.trees):
            dat = []
            n_leaves = tree.n_leaves()
            for position, letter in enumerate(str(''.join(Barcode.v7))):
                if i == 0 and letter.islower():
                    plt.bar(position, 100, 1, facecolor='black', alpha=.2)
                dat.append(100*sum(str(leaf.barcode)[position] == '-' for leaf in tree.tree)/n_leaves)
            plt.plot(dat, alpha=.5, lw=2, clip_on=False)
        plt.xlim(0, len(dat))
        plt.ylim(0, 100)
        plt.ylabel('Editing (%)')
        plt.tick_params(
        axis='x',          # changes apply to the x-axis
        which='both',      # both major and minor ticks are affected
        bottom='off',      # ticks along the bottom edge are off
        top='off',         # ticks along the top edge are off
        labelbottom='off')
        plt.tight_layout()
        plt.savefig(file)

    def summary_plots(self, file):
        n_cells = []
        n_genotypes = []
        n_deletions = []
        deletion_lens = []
        for tree in self.trees:
            # counter for the unique leaf genotypes
            genotypes = Counter([''.join(leaf.barcode.barcode) for leaf in tree.tree])
            n_genotypes.append(len(genotypes))
            n_cells.append(sum(genotypes.values()))
            n_deletions.append([len(re.findall('-+', genotype)) for genotype in genotypes.elements()])
            deletion_lens.append([len(run.group(0)) for genotype in genotypes.elements() for run in re.finditer('-+', genotype)])

        plt.figure(figsize=(12, 3))
        plt.subplot(1, 4, 1)
        plt.hist(n_cells, stacked=True)
        plt.xlabel('number of cells')
        plt.xlim([0, None])
        plt.subplot(1, 4, 2)
        plt.hist(n_genotypes, stacked=True)
        plt.xlabel('number of genotypes')
        plt.xlim([0, None])
        plt.subplot(1, 4, 3)
        plt.hist(n_deletions, stacked=True)
        # for x in n_deletions:
        #     sns.distplot(x, hist=False)
        plt.xlabel('number of deletions')
        plt.xlim([0, None])
        plt.subplot(1, 4, 4)
        plt.hist(deletion_lens, stacked=True)
        # for x in deletion_lens:
        #     sns.distplot(x, hist=False)
        plt.xlabel('deletion lengths')
        plt.xlim([0, None])
        sns.despine()
        plt.tight_layout()
        plt.savefig(file)

    def write_alignments(self, outbase):
        for i, tree in enumerate(self.trees, 1):
            tree.write_alignment('{}.{}.fasta'.format(outbase, i))
    def render(self, outbase):
        for i, tree in enumerate(self.trees, 1):
            tree.render('{}.{}.pdf'.format(outbase, i))

def main():
    '''do things, the main things'''
    parser = argparse.ArgumentParser(description='simulate GESTALT')
    parser.add_argument('outbase', type=str, help='base name for plot and fasta output')
    parser.add_argument('--target_lambdas', type=float, nargs='+', default=[2**-n for n in range(10)], help='target cut poisson rates')
    parser.add_argument('--repair_lambda', type=float, default=10, help='repair poisson rate')
    parser.add_argument('--repair_deletion_probability', type=float, default=.5, help='probability of deletion during repair')
    parser.add_argument('--repair_deletion_lambda', type=float, default=1, help='poisson parameter for distribution of symmetric deltion about cut site(s) if deletion happens during repair')
    parser.add_argument('--birth_lambda', type=float, default=1, help='birth rate')
    parser.add_argument('--time', type=float, default=5, help='how much time to simulate')
    parser.add_argument('--min_leaves', type=int, default=0, help='condition on at least this many leaves')
    parser.add_argument('--n_trees', type=int, default=10, help='number of trees in forest')
    args = parser.parse_args()

<<<<<<< HEAD
    tree = BarcodeTree(Barcode(target_lambdas=args.target_lambdas,
                               repair_lambda=args.repair_lambda,
                               repair_deletion_probability=args.repair_deletion_probability,
                               repair_deletion_lambda=args.repair_deletion_lambda),
                       birth_lambda=args.birth_lambda)
    tree.simulate(args.time)
    tree.write_alignment(args.outbase + '.fasta')
    #tree.render(args.outbase + '.tree.pdf')
    tree.editing_profile(args.outbase + '.editing_profile.pdf')

    with open(args.outbase + ".pkl", "w") as f_pkl:
        pickle.dump(tree, f_pkl)

    print('summary statistic\tvalue')
    for key, value in tree.summary_stats().items():
        print('{}\t{}'.format(key, value))
=======
    forest = BarcodeForest(Barcode(target_lambdas=args.target_lambdas,
                                   repair_lambda=args.repair_lambda,
                                   repair_deletion_probability=args.repair_deletion_probability,
                                   repair_deletion_lambda=args.repair_deletion_lambda),
                           birth_lambda=args.birth_lambda,
                           simulation_time=args.time,
                           min_leaves=args.min_leaves,
                           n=args.n_trees)

    forest.editing_profile(args.outbase + '.editing_profile.pdf')
    forest.write_alignments(args.outbase)
    forest.render(args.outbase)
    forest.summary_plots(args.outbase + '.summary_plots.pdf')
>>>>>>> b96693be

if __name__ == "__main__":
    main()<|MERGE_RESOLUTION|>--- conflicted
+++ resolved
@@ -2,11 +2,8 @@
 # -*- coding: utf-8 -*-
 
 from __future__ import division, print_function
-<<<<<<< HEAD
 import pickle
 from string import maketrans
-=======
->>>>>>> b96693be
 from collections import Counter
 import scipy, argparse, copy, re
 from scipy.stats import expon, poisson
@@ -383,24 +380,6 @@
     parser.add_argument('--n_trees', type=int, default=10, help='number of trees in forest')
     args = parser.parse_args()
 
-<<<<<<< HEAD
-    tree = BarcodeTree(Barcode(target_lambdas=args.target_lambdas,
-                               repair_lambda=args.repair_lambda,
-                               repair_deletion_probability=args.repair_deletion_probability,
-                               repair_deletion_lambda=args.repair_deletion_lambda),
-                       birth_lambda=args.birth_lambda)
-    tree.simulate(args.time)
-    tree.write_alignment(args.outbase + '.fasta')
-    #tree.render(args.outbase + '.tree.pdf')
-    tree.editing_profile(args.outbase + '.editing_profile.pdf')
-
-    with open(args.outbase + ".pkl", "w") as f_pkl:
-        pickle.dump(tree, f_pkl)
-
-    print('summary statistic\tvalue')
-    for key, value in tree.summary_stats().items():
-        print('{}\t{}'.format(key, value))
-=======
     forest = BarcodeForest(Barcode(target_lambdas=args.target_lambdas,
                                    repair_lambda=args.repair_lambda,
                                    repair_deletion_probability=args.repair_deletion_probability,
@@ -409,12 +388,13 @@
                            simulation_time=args.time,
                            min_leaves=args.min_leaves,
                            n=args.n_trees)
-
     forest.editing_profile(args.outbase + '.editing_profile.pdf')
     forest.write_alignments(args.outbase)
     forest.render(args.outbase)
     forest.summary_plots(args.outbase + '.summary_plots.pdf')
->>>>>>> b96693be
+
+    with open(args.outbase + ".pkl", "w") as f_pkl:
+        pickle.dump(tree, f_pkl)
 
 if __name__ == "__main__":
     main()