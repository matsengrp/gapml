--- conflicted
+++ resolved
@@ -166,12 +166,8 @@
         train_results = [r for r, _ in job_manager.run(successfuly_only=True)]
     else:
         train_results = [w.run_worker(None) for w in worker_list]
-<<<<<<< HEAD
     train_results = [(res, tree_split) for res, tree_split in zip(train_results, tree_splits) if res is not None]
-=======
-        train_results = [res for res in train_results if res not None]
     assert len(train_results) >= 1
->>>>>>> 129bf7c5
 
     # Now find the best penalty param by finding the most stable one
     # Stability is defined as the least variable target lambda estimates and branch length estimates
