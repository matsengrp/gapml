import six
from typing import List

from model_assessor import ModelAssessor


<<<<<<< HEAD
def read_data(obs_file: str, topology_file: str = None):
=======
def read_data(obs_file: str, topology_file: str, leaf_key: str= "leaf_key"):
>>>>>>> dc1e1e11
    """
    Read the data files...
    """
    with open(obs_file, "rb") as f:
        obs_data_dict = six.moves.cPickle.load(f)

<<<<<<< HEAD
    if topology_file is not None:
        with open(topology_file, "rb") as f:
            tree_topology_info = six.moves.cPickle.load(f)
            tree = tree_topology_info["tree"]
            tree.label_node_ids()

        # If this tree is not unresolved, then mark all the multifurcations as resolved
        if not tree_topology_info["multifurc"]:
            for node in tree.traverse():
                node.resolved_multifurcation = True
    else:
        tree = None
        
=======
    with open(topology_file, "rb") as f:
        tree_topology_info = six.moves.cPickle.load(f)
        tree = tree_topology_info["tree"]
        tree.label_node_ids()

    # Mark the leaves with a unique id in case we need to compare against the true model
    for leaf in tree:
        leaf.add_feature(leaf_key, leaf.allele_events_list_str)

    # If this tree is not unresolved, then mark all the multifurcations as resolved
    if not tree_topology_info["multifurc"]:
        for node in tree.traverse():
            node.resolved_multifurcation = True

>>>>>>> dc1e1e11
    return tree, obs_data_dict


def read_true_model(
        true_model_file: str,
        n_bcodes: int,
        measurer_classes: List = [],
        scratch_dir: str = None,
        leaf_key: str = "leaf_key"):
    """
    @param n_bcodes: the number of barcodes to restrict to when loading the true model

    If true model files available, read them
    """
    with open(true_model_file, "rb") as f:
        true_model = six.moves.cPickle.load(f)

    assessor = None
    if len(measurer_classes):
        true_tree = true_model["true_subtree"]

        # Restrict the number of observed barcodes
        true_tree.restrict_barcodes(range(n_bcodes))

        # Mark the leaves with a unique id for when we compare the fitted
        # against the true tree
        for leaf in true_tree:
            leaf.add_feature(leaf_key, leaf.allele_events_list_str)

        assessor = ModelAssessor(
            true_model["true_model_params"],
            true_tree,
            measurer_classes,
            scratch_dir,
            leaf_key=leaf_key)
    return true_model["true_model_params"], assessor<|MERGE_RESOLUTION|>--- conflicted
+++ resolved
@@ -4,23 +4,22 @@
 from model_assessor import ModelAssessor
 
 
-<<<<<<< HEAD
-def read_data(obs_file: str, topology_file: str = None):
-=======
-def read_data(obs_file: str, topology_file: str, leaf_key: str= "leaf_key"):
->>>>>>> dc1e1e11
+def read_data(obs_file: str, topology_file: str = None, leaf_key: str= "leaf_key"):
     """
     Read the data files...
     """
     with open(obs_file, "rb") as f:
         obs_data_dict = six.moves.cPickle.load(f)
 
-<<<<<<< HEAD
     if topology_file is not None:
         with open(topology_file, "rb") as f:
             tree_topology_info = six.moves.cPickle.load(f)
             tree = tree_topology_info["tree"]
             tree.label_node_ids()
+
+        # Mark the leaves with a unique id in case we need to compare against the true model
+        for leaf in tree:
+            leaf.add_feature(leaf_key, leaf.allele_events_list_str)
 
         # If this tree is not unresolved, then mark all the multifurcations as resolved
         if not tree_topology_info["multifurc"]:
@@ -28,23 +27,7 @@
                 node.resolved_multifurcation = True
     else:
         tree = None
-        
-=======
-    with open(topology_file, "rb") as f:
-        tree_topology_info = six.moves.cPickle.load(f)
-        tree = tree_topology_info["tree"]
-        tree.label_node_ids()
 
-    # Mark the leaves with a unique id in case we need to compare against the true model
-    for leaf in tree:
-        leaf.add_feature(leaf_key, leaf.allele_events_list_str)
-
-    # If this tree is not unresolved, then mark all the multifurcations as resolved
-    if not tree_topology_info["multifurc"]:
-        for node in tree.traverse():
-            node.resolved_multifurcation = True
-
->>>>>>> dc1e1e11
     return tree, obs_data_dict
 
 
